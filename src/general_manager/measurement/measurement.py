--- conflicted
+++ resolved
@@ -27,7 +27,7 @@
     def __init__(self) -> None:
         """
         Exception raised when a Measurement cannot be constructed from the provided value.
-        
+
         This error indicates the initializer received a value that is not a Decimal, float, int, or otherwise compatible numeric type suitable for constructing a Measurement.
         """
         super().__init__("Value must be a Decimal, float, int or compatible.")
@@ -39,7 +39,7 @@
     def __init__(self) -> None:
         """
         Initialize the exception indicating an invalid or malformed dimensionless measurement value.
-        
+
         The exception carries a default message: "Invalid value for dimensionless measurement."
         """
         super().__init__("Invalid value for dimensionless measurement.")
@@ -51,7 +51,7 @@
     def __init__(self) -> None:
         """
         Exception raised when a measurement string is not in the expected "<value> <unit>" format.
-        
+
         Initializes the exception with the default message: "String must be in the format 'value unit'."
         """
         super().__init__("String must be in the format 'value unit'.")
@@ -63,7 +63,7 @@
     def __init__(self) -> None:
         """
         Exception raised when a currency-to-currency conversion is attempted without an exchange rate.
-        
+
         This exception indicates that an explicit exchange rate is required to convert between two different currency units.
         """
         super().__init__("Conversion between currencies requires an exchange rate.")
@@ -75,7 +75,7 @@
     def __init__(self, operation: str) -> None:
         """
         Create an exception indicating an arithmetic operation was attempted with a non-Measurement operand.
-        
+
         Parameters:
             operation (str): The name of the operation (e.g., '+', '-', '*', '/') used to format the exception message.
         """
@@ -88,7 +88,7 @@
     def __init__(self, operation: str) -> None:
         """
         Initialize the exception with a message describing the attempted currency operation that is disallowed.
-        
+
         Parameters:
             operation (str): Name of the attempted operation (e.g., "add", "divide") used to construct the error message.
         """
@@ -101,7 +101,7 @@
     def __init__(self, operation: str) -> None:
         """
         Initialize the exception indicating that two units are incompatible for a given operation.
-        
+
         Parameters:
             operation (str): Name or description of the operation that failed due to incompatible units (e.g., 'addition', 'comparison').
         """
@@ -114,7 +114,7 @@
     def __init__(self, operation: str) -> None:
         """
         Create a MixedUnitOperationError indicating an attempted operation mixing currency and physical units.
-        
+
         Parameters:
             operation (str): The name of the attempted operation (e.g., "addition", "multiplication"); used to build the exception message.
         """
@@ -129,7 +129,7 @@
     def __init__(self, operation: str) -> None:
         """
         Exception raised when attempting an arithmetic operation between two currency amounts that is not allowed.
-        
+
         Parameters:
             operation (str): The name of the attempted operation (e.g., "multiplication", "division"); used to compose the exception message.
         """
@@ -142,7 +142,7 @@
     def __init__(self, operation: str) -> None:
         """
         Initialize the exception indicating an invalid operand type for the specified operation.
-        
+
         Parameters:
             operation (str): Name of the operation that only accepts Measurement or numeric operands; used to construct the exception message.
         """
@@ -157,7 +157,7 @@
     def __init__(self) -> None:
         """
         Initialize the exception with a fixed message indicating comparisons require Measurement instances.
-        
+
         This constructor sets the exception's message to "Comparison is only allowed between Measurement instances."
         """
         super().__init__("Comparison is only allowed between Measurement instances.")
@@ -177,13 +177,13 @@
     def __init__(self, value: Decimal | float | int | str, unit: str) -> None:
         """
         Create a Measurement from a numeric value and a unit label.
-        
+
         Converts the provided numeric-like value to a Decimal and constructs the internal quantity using the given unit.
-        
+
         Parameters:
             value (Decimal | float | int | str): Numeric value to use as the measurement magnitude; strings and numeric types are coerced to Decimal.
             unit (str): Unit label registered in the module's unit registry (currency codes or physical unit names).
-        
+
         Raises:
             InvalidMeasurementInitializationError: If `value` cannot be converted to a Decimal.
         """
@@ -257,13 +257,13 @@
     def from_string(cls, value: str) -> Measurement:
         """
         Parse a textual representation into a Measurement.
-        
+
         Parameters:
             value (str): A string in the form "<number> <unit>" or a single numeric token for a dimensionless value.
-        
+
         Returns:
             Measurement: Measurement constructed from the parsed magnitude and unit.
-        
+
         Raises:
             InvalidDimensionlessValueError: If a single-token input cannot be parsed as a number.
             InvalidMeasurementStringError: If the string does not contain exactly one or two space-separated tokens.
@@ -308,14 +308,14 @@
     ) -> Measurement:
         """
         Convert this measurement to the specified target unit, handling currency conversions when applicable.
-        
+
         Parameters:
             target_unit (str): Unit label or currency code to convert the measurement into.
             exchange_rate (float | None): Exchange rate to use when converting between different currencies; ignored for same-currency conversions and physical-unit conversions.
-        
+
         Returns:
             Measurement: The measurement expressed in the target unit.
-        
+
         Raises:
             MissingExchangeRateError: If converting between two different currencies without providing an exchange rate.
         """
@@ -347,15 +347,15 @@
     def __add__(self, other: Any) -> Measurement:
         """
         Return the sum of this Measurement and another Measurement while enforcing currency and dimensional rules.
-        
+
         If both operands are currency units their currency codes must match. If both are physical units their dimensionalities must match. Mixing currency and physical units is not permitted.
-        
+
         Parameters:
             other (Measurement): The addend measurement.
-        
+
         Returns:
             Measurement: A new Measurement representing the sum.
-        
+
         Raises:
             MeasurementOperandTypeError: If `other` is not a Measurement.
             CurrencyMismatchError: If both operands are currencies with different currency codes.
@@ -390,15 +390,15 @@
     def __sub__(self, other: Any) -> Measurement:
         """
         Subtract another Measurement from this one, enforcing currency and unit compatibility.
-        
+
         Performs subtraction for two currency Measurements only when they share the same currency code, or for two physical Measurements only when they have the same dimensionality; mixing currency and physical units is disallowed.
-        
+
         Parameters:
             other (Measurement): The measurement to subtract from this measurement.
-        
+
         Returns:
             Measurement: A new Measurement representing the difference.
-        
+
         Raises:
             MeasurementOperandTypeError: If `other` is not a Measurement.
             CurrencyMismatchError: If both operands are currencies but use different currency codes.
@@ -425,13 +425,13 @@
     def __mul__(self, other: Any) -> Measurement:
         """
         Multiply this measurement by another measurement or by a numeric scalar.
-        
+
         Parameters:
             other (Measurement | Decimal | float | int): The multiplier. When a Measurement is provided, units are combined according to unit algebra; when a numeric scalar is provided, the magnitude is scaled and the unit is preserved.
-        
+
         Returns:
             Measurement: The product as a Measurement with the resulting magnitude and unit.
-        
+
         Raises:
             CurrencyScalarOperationError: If both operands are currency measurements (multiplying two currencies is not allowed).
             MeasurementScalarTypeError: If `other` is not a Measurement or a supported numeric type.
@@ -454,13 +454,13 @@
     def __truediv__(self, other: Any) -> Measurement:
         """
         Divide this measurement by another measurement or by a numeric scalar.
-        
+
         Parameters:
             other (Measurement | Decimal | float | int): The divisor; when a Measurement, must be compatible (currencies require same unit).
-        
+
         Returns:
             Measurement: The quotient as a new Measurement. If `other` is a Measurement the result carries the derived units; if `other` is a scalar the result retains this measurement's unit.
-        
+
         Raises:
             CurrencyMismatchError: If both operands are currencies with different units.
             MeasurementScalarTypeError: If `other` is not a Measurement or a numeric type.
@@ -483,7 +483,7 @@
     def __str__(self) -> str:
         """
         Return a human-readable string of the measurement, including its unit when not dimensionless.
-        
+
         Returns:
             A string formatted as "<magnitude> <unit>" for measurements with a unit, or as "<magnitude>" for dimensionless measurements.
         """
@@ -503,14 +503,14 @@
     def _compare(self, other: Any, operation: Callable[..., bool]) -> bool:
         """
         Compare this measurement to another value by normalizing both to the same unit and applying a comparison operation.
-        
+
         Parameters:
             other (Any): A Measurement instance or a string parseable by Measurement.from_string; empty or null-like values return False.
             operation (Callable[..., bool]): A callable that accepts two magnitudes (self and other, after unit normalization) and returns a boolean result.
-        
+
         Returns:
             bool: Result of applying `operation` to the two magnitudes; `False` for empty/null-like `other`.
-        
+
         Raises:
             UnsupportedComparisonError: If `other` cannot be interpreted as a Measurement.
             IncomparableMeasurementError: If the two measurements have incompatible dimensions and cannot be converted to the same unit.
@@ -531,11 +531,10 @@
     def __radd__(self, other: Any) -> Measurement:
         """
         Allow right-side addition so sum() treats 0 as the neutral element.
-        
-<<<<<<< HEAD
+
         Parameters:
             other (Any): Left operand supplied by Python's arithmetic machinery; typically 0 when used with sum().
-        
+
         Returns:
             Measurement: `self` if `other` is 0, otherwise the result of adding `other` to `self`.
         """
@@ -547,20 +546,14 @@
         """
         Support right-side subtraction.
 
-=======
->>>>>>> 01dfdb90
         Parameters:
             other (Any): Left operand supplied by Python's arithmetic machinery; typically 0 when used with sum().
-        
-        Returns:
-<<<<<<< HEAD
+
+        Returns:
             Measurement: Result of subtracting `self` from `other`.
 
         Raises:
             TypeError: If `other` is not a Measurement instance.
-=======
-            Measurement: `self` if `other` is 0, otherwise the result of adding `other` to `self`.
->>>>>>> 01dfdb90
         """
         if other == 0:
             return self * -1

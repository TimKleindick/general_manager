--- conflicted
+++ resolved
@@ -12,11 +12,8 @@
     TypedDict,
     get_origin,
 )
-<<<<<<< HEAD
 from operator import attrgetter
-=======
 from copy import deepcopy
->>>>>>> c5a5bda3
 from general_manager.interface.baseInterface import (
     generalManagerClassName,
     GeneralManagerType,
@@ -137,7 +134,6 @@
         other: Bucket[GeneralManagerType] | GeneralManagerType,
     ) -> CalculationBucket[GeneralManagerType]:
         """
-<<<<<<< HEAD
         Combine this CalculationBucket with another bucket or manager instance of the same manager class.
 
         If combined with a manager instance, returns a bucket filtered to that manager's identification. If combined with another CalculationBucket of the same manager class, returns a new bucket containing only the filters and excludes that are present and identical in both buckets.
@@ -145,15 +141,6 @@
         Raises:
             ValueError: If the other object is not a CalculationBucket or manager of the same class.
 
-=======
-        Combine this CalculationBucket with another bucket or a manager instance of the same manager class.
-        
-        If combined with a manager instance, returns a bucket filtered to that instance's identification. If combined with another CalculationBucket of the same manager class, returns a new bucket containing only the filters and excludes that are present and identical in both buckets.
-        
-        Raises:
-            ValueError: If the other object is not a CalculationBucket or manager of the same class.
-        
->>>>>>> c5a5bda3
         Returns:
             CalculationBucket[GeneralManagerType]: A new CalculationBucket representing the intersection of filters and excludes, or a filtered bucket for the given manager instance.
         """
@@ -649,16 +636,12 @@
             CalculationBucket: A new bucket instance sorted according to the specified key and order.
         """
         return CalculationBucket(
-<<<<<<< HEAD
             self._manager_class,
             self.filter_definitions,
             self.exclude_definitions,
             key,
             reverse,
         )
-=======
-            self._manager_class, self.filters, self.excludes, key, reverse
-        )
 
     def none(self) -> CalculationBucket[GeneralManagerType]:
         """
@@ -670,5 +653,4 @@
         own._current_combinations = None
         own.filters = {}
         own.excludes = {}
-        return own
->>>>>>> c5a5bda3
+        return own
# type: ignore
from django.contrib.auth import get_user_model
from django.db.models import CharField, IntegerField
from general_manager.manager.generalManager import GeneralManager
from general_manager.interface.databaseInterface import DatabaseInterface
from general_manager.measurement.measurementField import MeasurementField
from general_manager.utils.testing import (
    GeneralManagerTransactionTestCase,
)
from general_manager.permission.managerBasedPermission import ManagerBasedPermission


class DefaultCreateMutationTest(GeneralManagerTransactionTestCase):

    @classmethod
    def setUpClass(cls):
        """
        Defines a dynamic `TestProject` model with required `name`, optional `number`, and `budget` fields for use in integration tests.
        
        The `budget` field uses a measurement with EUR as the base unit. Registers the model for use in test cases.
        """

        class TestProject(GeneralManager):
            class Interface(DatabaseInterface):
                name = CharField(max_length=100)
                number = IntegerField(null=True, blank=True)
                budget = MeasurementField(
                    base_unit="EUR",
                )

                class Meta:
                    app_label = "general_manager"

        cls.TestProject = TestProject
        cls.general_manager_classes = [TestProject]

    def setUp(self):
        """
        Sets up the test environment by creating and logging in a test user and defining the GraphQL mutation string for creating a TestProject instance.
        """
        User = get_user_model()
        self.user = User.objects.create_user(username="tester", password="geheim")
        self.client.force_login(self.user)
        self.create_mutation = """
        mutation CreateProject($name: String!, $number: Int, $budget: String) {
            createTestProject(name: $name, number: $number, budget: $budget) {
                TestProject {
                    name
                    number
                    budget {
                        value
                        unit
                    }
                }
                errors
                success
            }
        }
        """

    def test_create_project(self):
        """
        Test creation of a TestProject instance via GraphQL mutation with all fields provided.
        
        Verifies that the mutation succeeds, the returned data matches the input, and the created database record has correct values and is attributed to the logged-in user.
        """
        variables = {
            "name": "Test Project",
            "number": 42,
            "budget": "2000 EUR",
        }

        response = self.query(self.create_mutation, variables=variables)
        self.assertResponseNoErrors(response)
        response = response.json()
        data = response.get("data", {})
        self.assertTrue(data["createTestProject"]["success"])

        data = data["createTestProject"]["TestProject"]
        self.assertEqual(data["name"], "Test Project")
        self.assertEqual(data["number"], 42)
        self.assertEqual(data["budget"]["value"], 2000)
        self.assertEqual(data["budget"]["unit"], "EUR")

        self.assertEqual(len(self.TestProject.all()), 1)
        project = self.TestProject.all().first()
        self.assertEqual(project.name, "Test Project")
        self.assertEqual(project.number, 42)
        self.assertEqual(project.budget, "2000 EUR")
        self.assertEqual(project.changed_by, self.user)

    def test_create_project_without_budget(self):
        """
        Test that creating a TestProject without a budget fails and returns errors in the GraphQL response.
        """
        variables = {
            "name": "Test Project",
            "number": 42,
            "budget": None,
        }

        response = self.query(self.create_mutation, variables=variables)
        self.assertResponseHasErrors(response)

    def test_create_project_without_name(self):
        """
        Tests that creating a TestProject without a name results in an error response from the GraphQL mutation.
        """
        variables = {
            "name": None,
            "number": 42,
            "budget": "2000 EUR",
        }

        response = self.query(self.create_mutation, variables=variables)
        self.assertResponseHasErrors(response)

    def test_create_project_without_number(self):
        """
        Test creating a TestProject without the optional 'number' field.
        
        Ensures that omitting 'number' in the create mutation succeeds, with 'number' set to None and other fields correctly populated in the response.
        """
        variables = {
            "name": "Test Project",
            "number": None,
            "budget": "2000 EUR",
        }

        response = self.query(self.create_mutation, variables=variables)
        self.assertResponseNoErrors(response)
        response = response.json()
        data = response.get("data", {})
        self.assertTrue(data["createTestProject"]["success"])

        data = data["createTestProject"]["TestProject"]
        self.assertEqual(data["name"], "Test Project")
        self.assertIsNone(data["number"])
        self.assertEqual(data["budget"]["value"], 2000)
        self.assertEqual(data["budget"]["unit"], "EUR")

    def test_create_project_with_invalid_budget(self):
        """
        Test that creating a project with an invalid budget value fails and returns an appropriate error for the budget field.
        """
        variables = {
            "name": "Test Project",
            "number": 42,
            "budget": "invalid amount",
        }

        response = self.query(self.create_mutation, variables=variables)
        self.assertResponseNoErrors(response)
        response = response.json()
        data = response.get("data", {})
        self.assertFalse(data["createTestProject"]["success"])
        self.assertIn("budget", data["createTestProject"]["errors"][0])


class DefaultCreateMutationTestWithoutLogin(GeneralManagerTransactionTestCase):

    @classmethod
    def setUpClass(cls):
        """
        Defines two dynamic `TestProject` models with specified fields for integration testing.
        
        `TestProject` includes required and optional fields for name, number, and budget. `TestProject2` is similar but allows public creation via a custom permission class. Both models are registered for use in test cases.
        """

        class TestProject(GeneralManager):
            class Interface(DatabaseInterface):
                name = CharField(max_length=100)
                number = IntegerField(null=True, blank=True)
                budget = MeasurementField(
                    base_unit="EUR",
                )

                class Meta:
                    app_label = "general_manager"

        class TestProject2(GeneralManager):
            class Interface(DatabaseInterface):
                name = CharField(max_length=100)
                number = IntegerField(null=True, blank=True)
                budget = MeasurementField(
                    base_unit="EUR",
                )

                class Meta:
                    app_label = "general_manager"

            class Permission(ManagerBasedPermission):
                __create__ = ["public"]

        cls.TestProject = TestProject
        cls.TestProject2 = TestProject2
        cls.general_manager_classes = [TestProject, TestProject2]

    def setUp(self):
        """
        Prepares GraphQL mutation strings for creating TestProject and TestProject2 instances in tests.
        """
        self.create_mutation = """
        mutation CreateProject($name: String!, $number: Int, $budget: String) {
            createTestProject(name: $name, number: $number, budget: $budget) {
                TestProject {
                    name
                    number
                    budget {
                        value
                        unit
                    }
                }
                errors
                success
            }
        }
        """

        self.create_mutation2 = """
        mutation CreateProject($name: String!, $number: Int, $budget: String) {
            createTestProject2(name: $name, number: $number, budget: $budget) {
                TestProject2 {
                    name
                    number
                    budget {
                        value
                        unit
                    }
                }
                errors
                success
            }
        }
        """

    def test_create_project_without_login(self):
        """
<<<<<<< HEAD
        Tests that creating a TestProject instance via GraphQL mutation without logging in fails with a permission denied error.
=======
        Tests that creating a TestProject instance without login fails due to permission restrictions.

        Verifies that the mutation response indicates failure with a 'Permission denied' error when attempting to create a project without authentication.
>>>>>>> 5ef63d4d
        """
        variables = {
            "name": "Test Project",
            "number": 42,
            "budget": "2000 EUR",
        }

        response = self.query(self.create_mutation, variables=variables)
        self.assertResponseNoErrors(response)
        response = response.json()
        data = response.get("data", {})
        self.assertFalse(data["createTestProject"]["success"])
        self.assertIn(
            "Permission denied",
            data["createTestProject"]["errors"][0],
        )

    def test_create_project_without_login_and_public_permissions(self):
        """
<<<<<<< HEAD
        Test creation of a TestProject2 instance via GraphQL mutation without login when public create permission is enabled.
        
        Verifies that the mutation succeeds, the returned data matches the input, and the created database record has correct field values with `changed_by` set to None.
=======
        Tests successful creation of a TestProject2 instance without login when public permissions are enabled.

        Verifies that the mutation succeeds without authentication due to public create permissions, with the created record having changed_by set to None.
>>>>>>> 5ef63d4d
        """
        variables = {
            "name": "Test Project",
            "number": 42,
            "budget": "2000 EUR",
        }

        response = self.query(self.create_mutation2, variables=variables)
        self.assertResponseNoErrors(response)
        response = response.json()
        data = response.get("data", {})
        self.assertTrue(data["createTestProject2"]["success"])

        data = data["createTestProject2"]["TestProject2"]
        self.assertEqual(data["name"], "Test Project")
        self.assertEqual(data["number"], 42)
        self.assertEqual(data["budget"]["value"], 2000)
        self.assertEqual(data["budget"]["unit"], "EUR")

        self.assertEqual(len(self.TestProject2.all()), 1)
        project = self.TestProject2.all().first()
        self.assertEqual(project.name, "Test Project")
        self.assertEqual(project.number, 42)
        self.assertEqual(project.budget, "2000 EUR")
        self.assertEqual(project.changed_by, None)


class DefaultUpdateMutationTest(GeneralManagerTransactionTestCase):

    @classmethod
    def setUpClass(cls):
        """
        Defines a dynamic `TestProject` model with required `name`, optional non-editable `number`, and `budget` fields for use in integration tests.
        
        Registers the model on the test class for use in update mutation test cases.
        """

        class TestProject(GeneralManager):
            class Interface(DatabaseInterface):
                name = CharField(max_length=100)
                number = IntegerField(null=True, blank=True, editable=False)
                budget = MeasurementField(
                    base_unit="EUR",
                )

                class Meta:
                    app_label = "general_manager"

        cls.TestProject = TestProject
        cls.general_manager_classes = [TestProject]

    def setUp(self):
        """
        Prepares the test case by creating and logging in a test user, initializing a TestProject instance, and defining the GraphQL mutation for updating a project.
        """
        User = get_user_model()
        self.user = User.objects.create_user(username="tester", password="geheim")
        self.client.force_login(self.user)

        self.project = self.TestProject.create(
            name="Initial Project",
            number=1,
            budget="1000 EUR",
            creator_id=self.user.id,
        )

        self.update_mutation = """
        mutation UpdateProject($id: Int!, $name: String, $budget: String) {
            updateTestProject(id: $id, name: $name, budget: $budget) {
                TestProject {
                    name
                    number
                    budget {
                        value
                        unit
                    }
                }
                errors
                success
            }
        }
        """
        self.update_mutation_without_budget = """
            mutation UpdateProject($id: Int!, $name: String) {
                updateTestProject(id: $id, name: $name) {
                    TestProject {
                        name
                        number
                        budget {
                            value
                            unit
                        }
                    }
                    errors
                    success
                }
            }
            """

    def test_update_project(self):
        """
        Test updating a TestProject instance via GraphQL mutation and verify that all updated fields are correctly persisted.
        
        Ensures the mutation succeeds, the response data reflects the new values, the non-editable `number` field remains unchanged, and the database record is updated with the correct user attribution.
        """
        variables = {
            "id": self.project.id,
            "name": "Updated Project",
            "budget": "2000 EUR",
        }

        response = self.query(self.update_mutation, variables=variables)
        self.assertResponseNoErrors(response)
        response = response.json()
        data = response.get("data", {})
        self.assertTrue(data["updateTestProject"]["success"])

        data = data["updateTestProject"]["TestProject"]
        self.assertEqual(data["name"], "Updated Project")
        self.assertEqual(data["number"], 1)  # Number should not change
        self.assertEqual(data["budget"]["value"], 2000)
        self.assertEqual(data["budget"]["unit"], "EUR")

        updated_project = self.TestProject(self.project.id)
        self.assertEqual(updated_project.name, "Updated Project")
        self.assertEqual(updated_project.number, 1)
        self.assertEqual(updated_project.budget, "2000 EUR")
        self.assertEqual(updated_project.changed_by, self.user)

    def test_update_project_without_budget(self):
        """
        Verify that updating a TestProject instance without specifying the budget field succeeds and leaves the budget unchanged.
        
        Ensures that only the provided fields are updated, while omitted fields retain their previous values.
        """

        variables = {
            "id": self.project.id,
            "name": "Updated Project Without Budget",
        }

        response = self.query(self.update_mutation_without_budget, variables=variables)
        self.assertResponseNoErrors(response)
        response = response.json()
        data = response.get("data", {})
        self.assertTrue(data["updateTestProject"]["success"])

        data = data["updateTestProject"]["TestProject"]
        self.assertEqual(data["name"], "Updated Project Without Budget")
        self.assertEqual(data["number"], 1)
        # Budget should remain unchanged
        self.assertEqual(data["budget"]["value"], 1000)
        self.assertEqual(data["budget"]["unit"], "EUR")

        updated_project = self.TestProject(self.project.id)
        self.assertEqual(updated_project.name, "Updated Project Without Budget")
        self.assertEqual(updated_project.number, 1)
        self.assertEqual(updated_project.budget, "1000 EUR")
        self.assertEqual(updated_project.changed_by, self.user)


class DefaultDeleteMutationTest(GeneralManagerTransactionTestCase):

    @classmethod
    def setUpClass(cls):
        """
        Defines a dynamic `TestProject` model with required `name`, optional `number`, and `budget` fields for use in integration tests.
        
        The `budget` field uses a measurement with EUR as the base unit. Registers the model for use in test cases.
        """

        class TestProject(GeneralManager):
            class Interface(DatabaseInterface):
                name = CharField(max_length=100)
                number = IntegerField(null=True, blank=True)
                budget = MeasurementField(
                    base_unit="EUR",
                )

                class Meta:
                    app_label = "general_manager"

        cls.TestProject = TestProject
        cls.general_manager_classes = [TestProject]

    def setUp(self):
        """
        Prepares the test case by creating and logging in a test user, initializing a TestProject instance, and defining the GraphQL mutation for deactivating the project.
        """
        User = get_user_model()
        self.user = User.objects.create_user(username="tester", password="geheim")
        self.client.force_login(self.user)

        self.project = self.TestProject.create(
            name="Project to Deactivate",
            number=1,
            budget="1000 EUR",
            creator_id=self.user.id,
        )

        self.deactivate_mutation = """
        mutation DeactivateProject($id: Int!) {
            deleteTestProject(id: $id) {
                TestProject {
                    name
                    number
                    budget {
                        value
                        unit
                    }
                }
                errors
                success
            }
        }
        """

    def test_deactivate_project(self):
        """
        Test that a TestProject instance can be deactivated via GraphQL mutation and that the response and database reflect the correct deactivation state and attribution to the test user.
        """
        variables = {
            "id": self.project.id,
        }

        response = self.query(self.deactivate_mutation, variables=variables)
        self.assertResponseNoErrors(response)
        response = response.json()
        data = response.get("data", {})
        self.assertTrue(data["deleteTestProject"]["success"])

        data = data["deleteTestProject"]["TestProject"]
        self.assertEqual(data["name"], "Project to Deactivate")
        self.assertEqual(data["number"], 1)
        self.assertEqual(data["budget"]["value"], 1000)
        self.assertEqual(data["budget"]["unit"], "EUR")

        deactivated_project = self.TestProject(self.project.id)
        self.assertFalse(deactivated_project.is_active)
        self.assertEqual(deactivated_project.changed_by, self.user)<|MERGE_RESOLUTION|>--- conflicted
+++ resolved
@@ -236,13 +236,7 @@
 
     def test_create_project_without_login(self):
         """
-<<<<<<< HEAD
         Tests that creating a TestProject instance via GraphQL mutation without logging in fails with a permission denied error.
-=======
-        Tests that creating a TestProject instance without login fails due to permission restrictions.
-
-        Verifies that the mutation response indicates failure with a 'Permission denied' error when attempting to create a project without authentication.
->>>>>>> 5ef63d4d
         """
         variables = {
             "name": "Test Project",
@@ -262,15 +256,9 @@
 
     def test_create_project_without_login_and_public_permissions(self):
         """
-<<<<<<< HEAD
         Test creation of a TestProject2 instance via GraphQL mutation without login when public create permission is enabled.
         
         Verifies that the mutation succeeds, the returned data matches the input, and the created database record has correct field values with `changed_by` set to None.
-=======
-        Tests successful creation of a TestProject2 instance without login when public permissions are enabled.
-
-        Verifies that the mutation succeeds without authentication due to public create permissions, with the created record having changed_by set to None.
->>>>>>> 5ef63d4d
         """
         variables = {
             "name": "Test Project",

# type: ignore

from django.test import SimpleTestCase
from general_manager.utils.pathMapping import PathMap, PathTracer
from general_manager.manager.generalManager import GeneralManager
from general_manager.manager.meta import GeneralManagerMeta
from general_manager.api.property import GraphQLProperty
from tests.utils.simple_manager_interface import BaseTestInterface


def build_managers():
    """
    Dynamically creates and returns paired StartManager and EndManager classes with their respective interfaces.

    Returns:
        tuple: A tuple containing the StartManager and EndManager classes, each linked to its own interface. StartManager includes a GraphQL property returning an EndManager instance.
    """

    class EndInterface(BaseTestInterface):
        pass

    class EndManager(GeneralManager):
        Interface = EndInterface

    class StartInterface(BaseTestInterface):
        pass

    class StartManager(GeneralManager):
        Interface = StartInterface

        @GraphQLProperty
        def end(self) -> EndManager:  # type: ignore
            """
            Returns an instance of EndManager associated with this StartManager.

            Returns:
                EndManager: A new EndManager instance.
            """
            return EndManager()

    return StartManager, EndManager


class PathMappingUnitTests(SimpleTestCase):
    def setUp(self):
        """
        Resets global state and rebuilds manager classes before each test.

        Clears caches in `GeneralManagerMeta` and `PathMap`, removes any existing `PathMap` singleton instance, and initializes fresh `StartManager` and `EndManager` classes for use in tests.
        """
        GeneralManagerMeta.all_classes.clear()
        PathMap.mapping.clear()
        if hasattr(PathMap, "instance"):
            delattr(PathMap, "instance")
        self.StartManager, self.EndManager = build_managers()

    def test_to_and_go_to(self):
        """
        Tests that PathMap can correctly trace the path from StartManager to EndManager and navigate to an EndManager instance from a StartManager instance.
        """
        pm = PathMap(self.StartManager)
        tracer = pm.to(self.EndManager)
        self.assertEqual(tracer.path, ["end"])  # type: ignore
        start_instance = self.StartManager()
        result = PathMap(start_instance).goTo(self.EndManager)
        self.assertIsInstance(result, self.EndManager)

    def test_get_all_connected(self):
        """
        Test that PathMap correctly identifies all manager classes connected to StartManager.

        Asserts that getAllConnected() returns a set containing the name of EndManager.
        """
        pm = PathMap(self.StartManager)
        self.assertEqual(pm.getAllConnected(), {self.EndManager.__name__})

    def test_nonexistent_path(self):
        """
        Test that attempting to trace or navigate a non-existent path between managers returns appropriate null results.

        Verifies that `PathMap.to` returns a tracer with no path when no connection exists, and that `PathMap.goTo` returns `None` when navigation is not possible.
        """
        pm = PathMap(self.EndManager)
        tracer = pm.to(self.StartManager)
        self.assertIsNotNone(tracer)
        self.assertIsNone(tracer.path)  # type: ignore
        end_instance = self.EndManager()
        result = PathMap(end_instance).goTo(self.StartManager)
        self.assertIsNone(result)

    def test_pathmap_singleton_behavior(self):
        """
        Test that PathMap maintains singleton behavior.

        Verifies that PathMap uses a singleton pattern and that multiple instances
        share the same mapping data to avoid redundant computation.
        """
        pm1 = PathMap(self.StartManager)
        pm2 = PathMap(self.StartManager)

        # Both should reference the same singleton instance
        self.assertIs(pm1, pm2)

        # Both should use the same mapping
        self.assertEqual(pm1.mapping, pm2.mapping)

    def test_pathmap_with_instance_vs_class(self):
        """
        Test that PathMap works correctly when initialized with both class and instance.

        Verifies that PathMap can be initialized with either a manager class or
        an instance of a manager class, and behaves consistently.
        """
        start_instance = self.StartManager()
        pm_class = PathMap(self.StartManager)
        pm_instance = PathMap(start_instance)

        # Both should produce the same results for path tracing
        tracer_class = pm_class.to(self.EndManager)
        tracer_instance = pm_instance.to(self.EndManager)

        self.assertEqual(tracer_class.path, tracer_instance.path)
        self.assertEqual(tracer_class.path, ["end"])

        # Both should have same getAllConnected results
        self.assertEqual(pm_class.getAllConnected(), pm_instance.getAllConnected())

    def test_multiple_connection_managers(self):
        """
        Test PathMap with managers that have multiple GraphQL property connections.

        Creates a manager with multiple paths to different target managers.
        """

        class MultiInterface(BaseTestInterface):
            pass

        class AlternateInterface(BaseTestInterface):
            pass

        class AlternateManager(GeneralManager):
            Interface = AlternateInterface

        class MultiConnectionManager(GeneralManager):
            Interface = MultiInterface

            @GraphQLProperty
            def end(self) -> self.EndManager:  # type: ignore
                return self.EndManager()

            @GraphQLProperty
            def alternate(self) -> AlternateManager:  # type: ignore
                return AlternateManager()

        pm = PathMap(MultiConnectionManager)
        connected = pm.getAllConnected()

        # Should find both connections
        self.assertIn(self.EndManager.__name__, connected)
        self.assertIn("AlternateManager", connected)
        self.assertEqual(len(connected), 2)

    def test_deep_path_navigation(self):
        """
        Test navigation through chains of connected managers.

        Creates a multi-level chain and verifies PathMap can find paths
        through multiple intermediate managers.
        """

        class Level2Interface(BaseTestInterface):
            pass

        class Level2Manager(GeneralManager):
            Interface = Level2Interface

            @GraphQLProperty
            def end(self) -> self.EndManager:  # type: ignore
                return self.EndManager()

        class Level1Interface(BaseTestInterface):
            pass

        class Level1Manager(GeneralManager):
            Interface = Level1Interface

            @GraphQLProperty
            def level2(self) -> Level2Manager:  # type: ignore
                return Level2Manager()

        pm = PathMap(Level1Manager)
        connected = pm.getAllConnected()

        # Should find both intermediate and final managers
        self.assertIn("Level2Manager", connected)
        self.assertIn(self.EndManager.__name__, connected)

        # Test that we can trace path through multiple levels
        tracer = pm.to(self.EndManager)
        self.assertIsNotNone(tracer.path)
        if tracer.path:
            self.assertEqual(len(tracer.path), 2)  # level2 -> end
            self.assertEqual(tracer.path, ["level2", "end"])

    def test_isolated_manager_behavior(self):
        """
        Test PathMap behavior with managers that have no GraphQL property connections.

        Verifies that isolated managers return empty connection sets and
        None for path tracing to unreachable targets.
        """

        class IsolatedInterface(BaseTestInterface):
            pass

        class IsolatedManager(GeneralManager):
            Interface = IsolatedInterface
            # No GraphQL properties defined

        pm = PathMap(IsolatedManager)

        # Should return empty set for connections
        self.assertEqual(pm.getAllConnected(), set())

        # Should return None when trying to find path to unreachable target
        tracer = pm.to(self.StartManager)
        self.assertIsNone(tracer.path)  # type: ignore

        # goTo should return None for unreachable target
        isolated_instance = IsolatedManager()
        result = PathMap(isolated_instance).goTo(self.StartManager)
        self.assertIsNone(result)

    def test_pathmap_caching_behavior(self):
        """
        Test that PathMap properly caches mapping data and rebuilds when cleared.

        Verifies that the mapping cache improves performance by avoiding
        redundant computation while allowing for cache invalidation.
        """
        pm = PathMap(self.StartManager)
        initial_mapping = dict(pm.mapping)  # Create copy to avoid reference issues

        # Verify mapping is populated after first access
        connected = pm.getAllConnected()
        self.assertGreater(len(connected), 0)
        self.assertGreater(len(initial_mapping), 0)

        # Clear global mapping cache and singleton
        PathMap.mapping.clear()
        if hasattr(PathMap, "instance"):
            delattr(PathMap, "instance")

        # Create new PathMap instance - should rebuild mapping
        pm_new = PathMap(self.StartManager)
        new_connected = pm_new.getAllConnected()

        # Results should be the same even after cache rebuild
        self.assertEqual(connected, new_connected)

    def test_graphql_property_detection(self):
        """
        Test that PathMap correctly identifies only GraphQL properties as valid paths.

        Verifies that regular methods and properties are ignored, while only
        GraphQLProperty-decorated methods are considered for navigation.
        """

        class TestInterface(BaseTestInterface):
            pass

        class TestManager(GeneralManager):
            Interface = TestInterface

            @GraphQLProperty
            def valid_graphql_path(self) -> self.EndManager:  # type: ignore
                return self.EndManager()

            def regular_method(self) -> self.EndManager:  # type: ignore
                """Regular method - should be ignored"""
                return self.EndManager()

            @property
            def regular_property(self) -> self.EndManager:  # type: ignore
                """Regular property - should be ignored"""
                return self.EndManager()

        pm = PathMap(TestManager)
        connected = pm.getAllConnected()

        # Should only detect the GraphQL property connection
        self.assertIn(self.EndManager.__name__, connected)

        # Verify path tracing works for GraphQL property
        tracer = pm.to(self.EndManager)
        self.assertIsNotNone(tracer.path)
        if tracer.path:
            self.assertEqual(tracer.path, ["valid_graphql_path"])

    def test_pathmap_error_handling(self):
        """
        Test PathMap behavior with invalid inputs and error conditions.

        Verifies that PathMap handles edge cases gracefully without crashing.
        """
        # Test goTo with None start instance should raise ValueError
        pm = PathMap(self.StartManager)
        with self.assertRaises(ValueError):
            pm.goTo(self.EndManager)

        # Test goTo with invalid target should return None gracefully
        start_instance = self.StartManager()
        result = PathMap(start_instance).goTo("NonExistentManager")
        self.assertIsNone(result)

    def test_circular_reference_handling(self):
        """
        Test that PathMap handles circular references without infinite loops.

        Creates managers with circular GraphQL property references and verifies
        that PathMap terminates properly during graph traversal.
        """

        class CircularAInterface(BaseTestInterface):
            pass

        class CircularBInterface(BaseTestInterface):
            pass

        class CircularBManager(GeneralManager):
            Interface = CircularBInterface

        class CircularAManager(GeneralManager):
            Interface = CircularAInterface

            @GraphQLProperty
            def circular_b(self) -> CircularBManager:  # type: ignore
                return CircularBManager()

        # Create circular reference by adding property to B that points back to A
        def get_circular_a(self) -> CircularAManager:  # type: ignore
            return CircularAManager()

        # Simulate adding GraphQLProperty decorator
        CircularBManager.circular_a = GraphQLProperty(get_circular_a)

        # This should not cause infinite recursion
        pm = PathMap(CircularAManager)
        connected = pm.getAllConnected()

        # Should successfully identify connected managers
        self.assertIsInstance(connected, set)
        self.assertIn("CircularBManager", connected)

    def test_pathtracer_direct_instantiation(self):
        """
        Test PathTracer behavior when instantiated directly.

        Verifies that PathTracer can be created independently and properly
        finds paths between manager classes.
        """
        from general_manager.utils.pathMapping import PathTracer

        tracer = PathTracer(self.StartManager, self.EndManager)
        self.assertEqual(tracer.path, ["end"])

        # Test with same start and destination
        same_tracer = PathTracer(self.StartManager, self.StartManager)
        self.assertEqual(same_tracer.path, [])

    def test_pathtracer_traversal_functionality(self):
        """
        Test PathTracer's traversePath method with various scenarios.

        Verifies that PathTracer can successfully traverse paths and handle
        edge cases during navigation.
        """
        from general_manager.utils.pathMapping import PathTracer

        tracer = PathTracer(self.StartManager, self.EndManager)
        start_instance = self.StartManager()

        # Test successful traversal
        result = tracer.traversePath(start_instance)
        self.assertIsInstance(result, self.EndManager)

        # Test traversal with empty path returns None
        empty_tracer = PathTracer(self.StartManager, self.StartManager)
        result_empty = empty_tracer.traversePath(start_instance)
        self.assertIsNone(result_empty)

    def test_pathmap_with_string_identifiers(self):
        """
        Test PathMap methods when using string class names instead of class objects.

        Verifies that PathMap can handle string identifiers for manager classes
        in addition to actual class objects.
        """
        pm = PathMap(self.StartManager)

        # Test to() method with string
        tracer = pm.to(self.EndManager.__name__)
        self.assertIsNotNone(tracer)
        self.assertEqual(tracer.path, ["end"])

        # Test goTo() method with string
        start_instance = self.StartManager()
        result = PathMap(start_instance).goTo(self.EndManager.__name__)
        self.assertIsInstance(result, self.EndManager)

    def test_pathmap_edge_cases(self):
        """
        Test PathMap with various edge cases and boundary conditions.

        Covers scenarios like self-referencing managers and other unusual
        but valid configurations.
        """
        EndManager = self.EndManager  # For use in inner classes

        class SelfRefInterface(BaseTestInterface):
            pass

        class SelfReferencingManager(GeneralManager):
            Interface = SelfRefInterface

            @GraphQLProperty
            def self_ref(self) -> "SelfReferencingManager":  # type: ignore
                return self.__class__()

            @GraphQLProperty
            def end_ref(self) -> EndManager:  # type: ignore
                return self.EndManager()

        pm = PathMap(SelfReferencingManager)
        connected = pm.getAllConnected()

        # Should handle self-reference and external reference
        self.assertNotIn(
            "SelfReferencingManager", connected, "Self-reference is not supported yet"
        )
        self.assertIn(self.EndManager.__name__, connected)

        # Should be able to navigate to external target
        tracer = pm.to(self.EndManager)
        self.assertIsNotNone(tracer.path)
        if tracer.path:
            self.assertEqual(tracer.path, ["end_ref"])

    def test_pathmap_with_inheritance(self):
        """
        Test PathMap behavior with manager class inheritance.

        Verifies that PathMap correctly handles GraphQL properties
        inherited from parent manager classes.
        """

        class BaseManagerInterface(BaseTestInterface):
            pass

        class BaseManager(GeneralManager):
            Interface = BaseManagerInterface

            @GraphQLProperty
            def inherited_end(self) -> self.EndManager:  # type: ignore
                return self.EndManager()

        class DerivedManagerInterface(BaseTestInterface):
            pass

        class DerivedManager(BaseManager):
            Interface = DerivedManagerInterface

            @GraphQLProperty
            def own_end(self) -> self.EndManager:  # type: ignore
                return self.EndManager()

        pm = PathMap(DerivedManager)
        connected = pm.getAllConnected()

        # Should include connections from both base and derived classes
        self.assertIn(self.EndManager.__name__, connected)

        # Should be able to navigate using properties from either base or derived class
        tracer = pm.to(self.EndManager)
        self.assertIsNotNone(tracer.path)
        if tracer.path:
            # Should find a path using either inherited or own property
            self.assertIn(tracer.path[0], ["inherited_end", "own_end"])

    def test_pathmap_string_representation(self):
        """
        Test string representation of PathMap and PathTracer objects.

        Verifies that PathMap and PathTracer objects can be converted to strings
        for debugging and logging purposes without errors.
        """
        pm = PathMap(self.StartManager)

        # PathMap should have a meaningful string representation
        str_repr = str(pm)
        self.assertIsInstance(str_repr, str)
        self.assertTrue(len(str_repr) > 0)

        # Tracer should also have string representation
        tracer = pm.to(self.EndManager)
        tracer_str = str(tracer)
        self.assertIsInstance(tracer_str, str)
        self.assertTrue(len(tracer_str) > 0)

        # Test repr as well
        repr_str = repr(pm)
        self.assertIsInstance(repr_str, str)
        self.assertTrue(len(repr_str) > 0)

    def test_pathmap_with_complex_type_annotations(self):
        """
        Test PathMap with managers that have complex return type annotations.

        Verifies that PathMap correctly handles various return type annotations
        including generics, unions, and optional types from typing module.
        """
        from typing import Optional, Union

        class ComplexInterface(BaseTestInterface):
            pass

        class ComplexManager(GeneralManager):
            Interface = ComplexInterface

            @GraphQLProperty
            def optional_end(self) -> Optional[self.EndManager]:  # type: ignore
                return self.EndManager()

            @GraphQLProperty
            def union_end(self) -> Union[self.EndManager, None]:  # type: ignore
                return self.EndManager()

        pm = PathMap(ComplexManager)
        tracer = pm.to(self.EndManager)
        self.assertIsNotNone(tracer.path)

        # Should find paths regardless of complex type annotations
        if tracer.path:
            self.assertIn(tracer.path[0], ["optional_end", "union_end"])

    def test_pathmap_thread_safety_simulation(self):
        """
        Test PathMap behavior under simulated concurrent access patterns.

        While not a full threading test, this verifies that PathMap's
        singleton and caching behavior is consistent across multiple accesses.
        """
        import threading

        results = []
        errors = []

        def pathmap_worker():
            pm = PathMap(self.StartManager)
            connected = pm.getAllConnected()
            tracer = pm.to(self.EndManager)
            results.append((connected, tracer.path if tracer else None))

        original_excepthook = threading.excepthook

        def capture_thread_exception(args: threading.ExceptHookArgs) -> None:
            """
            Append the exception value from a thread's excepthook args to the shared errors list.
<<<<<<< HEAD

=======
            
>>>>>>> 01dfdb90
            Parameters:
                args (threading.ExceptHookArgs): The exception hook arguments provided by threading.excepthook; `args.exc_value` is appended to `errors`.
            """
            errors.append(args.exc_value)

        threading.excepthook = capture_thread_exception

        try:
            # Create multiple threads accessing PathMap concurrently
            threads = []
            for _ in range(5):
                thread = threading.Thread(target=pathmap_worker)
                threads.append(thread)
                thread.start()

            # Wait for all threads to complete
            for thread in threads:
                thread.join()
        finally:
            threading.excepthook = original_excepthook

        # Verify no errors occurred
        self.assertEqual(len(errors), 0, f"Concurrent access caused errors: {errors}")

        # Verify all results are consistent
        if results:
            expected_connected = results[0][0]
            expected_path = results[0][1]
            for connected, path in results:
                self.assertEqual(connected, expected_connected)
                self.assertEqual(path, expected_path)

    def test_pathtracer_with_bucket_traversal(self):
        """
        Test PathTracer's traversePath method with Bucket instances.

        Verifies that PathTracer can handle traversal when the start instance
        is a Bucket containing multiple manager instances.
        """
        from general_manager.utils.pathMapping import PathTracer
        from tests.utils.simple_manager_interface import SimpleBucket

        tracer = PathTracer(self.StartManager, self.EndManager)

        # Create a bucket with multiple StartManager instances
        start_instances = [self.StartManager(), self.StartManager()]
        bucket = SimpleBucket(self.StartManager, start_instances)

        # Test traversal with bucket
        result = tracer.traversePath(bucket)

        # Should return a bucket or manager instance, not None
        self.assertIsNotNone(result)

    def test_pathmap_interface_attribute_types_integration(self):
        """
        Test PathMap integration with Interface.getAttributeTypes().

        Verifies that PathMap correctly considers attribute types defined
        in the Interface class when building path mappings.
        """

        class InterfaceWithTypes(BaseTestInterface):
            @classmethod
            def getAttributeTypes(cls):
                return {"interface_end": {"type": self.EndManager}}

        class ManagerWithInterfaceTypes(GeneralManager):
            Interface = InterfaceWithTypes

        pm = PathMap(ManagerWithInterfaceTypes)
        connected = pm.getAllConnected()

        # Should find connection defined in interface attribute types
        self.assertIn(self.EndManager.__name__, connected)

    def test_pathmap_none_path_scenarios(self):
        """
        Test comprehensive scenarios where PathMap should return None or empty results.

        Covers edge cases where no valid paths exist between managers.
        """

        # Test with manager that exists but has no path to target
        class DisconnectedInterface(BaseTestInterface):
            pass

        class DisconnectedManager(GeneralManager):
            Interface = DisconnectedInterface

            @GraphQLProperty
            def unrelated_connection(self) -> "DisconnectedManager":  # type: ignore
                return self.__class__()

        pm = PathMap(DisconnectedManager)

        # Should return None for non-existent paths
        tracer = pm.to(self.EndManager)
        self.assertIsNone(tracer.path)  # type: ignore

        # Should return None for goTo with non-existent paths
        disconnected_instance = DisconnectedManager()
        result = PathMap(disconnected_instance).goTo(self.EndManager)
        self.assertIsNone(result)

    def test_pathmap_create_path_mapping_behavior(self):
        """
        Test PathMap.createPathMapping class method behavior.

        Verifies that the mapping creation process works correctly and
        handles various manager class configurations.
        """
        # Clear existing mappings
        PathMap.mapping.clear()
        GeneralManagerMeta.all_classes.clear()

        # Register test managers
        GeneralManagerMeta.all_classes.append(self.StartManager)
        GeneralManagerMeta.all_classes.append(self.EndManager)

        # Manually trigger mapping creation
        PathMap.instance = PathMap.__new__(PathMap)
        PathMap.createPathMapping()

        # Verify mappings were created
        start_to_end_key = (self.StartManager.__name__, self.EndManager.__name__)
        end_to_start_key = (self.EndManager.__name__, self.StartManager.__name__)

        self.assertIn(start_to_end_key, PathMap.mapping)
        self.assertIn(end_to_start_key, PathMap.mapping)

        # Verify tracers were created correctly
        start_to_end_tracer = PathMap.mapping[start_to_end_key]
        self.assertEqual(start_to_end_tracer.path, ["end"])

        end_to_start_tracer = PathMap.mapping[end_to_start_key]
        self.assertIsNone(end_to_start_tracer.path)

    def test_pathtracer_recursive_path_creation(self):
        """
        Test PathTracer's createPath method with complex recursive scenarios.

        Verifies that the recursive path finding algorithm handles
        deep and complex manager hierarchies correctly.
        """
        from general_manager.utils.pathMapping import PathTracer

        # Create a complex chain: A -> B -> C -> End
        class ChainBInterface(BaseTestInterface):
            pass

        class ChainCInterface(BaseTestInterface):
            pass

        class ChainCManager(GeneralManager):
            Interface = ChainCInterface

            @GraphQLProperty
            def final_end(self) -> self.EndManager:  # type: ignore
                return self.EndManager()

        class ChainBManager(GeneralManager):
            Interface = ChainBInterface

            @GraphQLProperty
            def chain_c(self) -> ChainCManager:  # type: ignore
                return ChainCManager()

        class ChainAInterface(BaseTestInterface):
            pass

        class ChainAManager(GeneralManager):
            Interface = ChainAInterface

            @GraphQLProperty
            def chain_b(self) -> ChainBManager:  # type: ignore
                return ChainBManager()

        # Test direct tracer creation for multi-hop path
        tracer = PathTracer(ChainAManager, self.EndManager)

        # Should find the full path: chain_b -> chain_c -> final_end
        self.assertIsNotNone(tracer.path)
        if tracer.path:
            self.assertEqual(len(tracer.path), 3)
            self.assertEqual(tracer.path, ["chain_b", "chain_c", "final_end"])

    def test_missing_start_instance_error(self):
        """Test that MissingStartInstanceError is raised when calling goTo without start instance."""
        from general_manager.utils.pathMapping import MissingStartInstanceError

        path_map = PathMap(self.StartManager)
        # Don't set start_instance

        with self.assertRaises(MissingStartInstanceError) as ctx:
            path_map.goTo(self.EndManager)

        self.assertIn(
            "Cannot call goTo on a PathMap without a start instance", str(ctx.exception)
        )

    def test_path_map_go_to_with_none_start_instance(self):
        """Test goTo when start_instance is explicitly set to None."""
        from general_manager.utils.pathMapping import MissingStartInstanceError

        path_map = PathMap(self.StartManager)
        path_map.start_instance = None

        with self.assertRaises(MissingStartInstanceError):
            path_map.goTo(self.EndManager)

    def test_path_map_singleton_behavior(self):
        """Test that PathMap implements singleton pattern correctly."""
        path_map1 = PathMap(self.StartManager)
        path_map2 = PathMap(self.EndManager)

        # Both should be the same instance
        self.assertIs(path_map1, path_map2)

    def test_path_map_caching_mechanism(self):
        """Test that path mappings are cached correctly."""
        path_map = PathMap(self.StartManager)

        # First call should compute and cache the path
        tracer1 = path_map.to(self.EndManager)

        # Second call should use cached path
        tracer2 = path_map.to(self.EndManager)

        # Should be the same tracer instance (cached)
        self.assertIs(tracer1, tracer2)

    def test_path_map_get_all_connected_empty(self):
        """Test getAllConnected when no connections exist."""

        class IsolatedInterface(BaseTestInterface):
            pass

        class IsolatedManager(GeneralManager):
            Interface = IsolatedInterface

        path_map = PathMap(IsolatedManager)
        connected = path_map.getAllConnected()

        self.assertEqual(len(connected), 0)

    def test_path_map_get_all_connected_multiple_levels(self):
        """Test getAllConnected with multi-level connections."""

        class Level1Interface(BaseTestInterface):
            pass

        class Level2Interface(BaseTestInterface):
            pass

        class Level3Interface(BaseTestInterface):
            pass

        class Level3Manager(GeneralManager):
            Interface = Level3Interface

        class Level2Manager(GeneralManager):
            Interface = Level2Interface

            @GraphQLProperty
            def level3(self) -> Level3Manager:  # type: ignore
                return Level3Manager()

        class Level1Manager(GeneralManager):
            Interface = Level1Interface

            @GraphQLProperty
            def level2(self) -> Level2Manager:  # type: ignore
                return Level2Manager()

        path_map = PathMap(Level1Manager)
        connected = path_map.getAllConnected()

        # Should include all levels
        self.assertIn(Level2Manager.__name__, connected)
        self.assertIn(Level3Manager.__name__, connected)

    def test_path_tracer_with_no_path_available(self):
        """Test PathTracer when no path exists between managers."""

        class UnconnectedInterface(BaseTestInterface):
            pass

        class UnconnectedManager(GeneralManager):
            Interface = UnconnectedInterface

        tracer = PathTracer(self.StartManager, UnconnectedManager)

        # Should have no path
        self.assertIsNone(tracer.path)

    def test_path_tracer_traverse_path_no_path(self):
        """Test traversePath when no path exists."""

        class UnconnectedInterface(BaseTestInterface):
            pass

        class UnconnectedManager(GeneralManager):
            Interface = UnconnectedInterface

        tracer = PathTracer(self.StartManager, UnconnectedManager)

        start_instance = self.StartManager()

        result = tracer.traversePath(start_instance)
        self.assertIsNone(result)<|MERGE_RESOLUTION|>--- conflicted
+++ resolved
@@ -566,11 +566,6 @@
         def capture_thread_exception(args: threading.ExceptHookArgs) -> None:
             """
             Append the exception value from a thread's excepthook args to the shared errors list.
-<<<<<<< HEAD
-
-=======
-            
->>>>>>> 01dfdb90
             Parameters:
                 args (threading.ExceptHookArgs): The exception hook arguments provided by threading.excepthook; `args.exc_value` is appended to `errors`.
             """

--- conflicted
+++ resolved
@@ -18,28 +18,16 @@
     def test_rule_with_floats(self):
         """
         Verifies that a Rule comparing a float field produces a failing evaluation and the correct error message.
-<<<<<<< HEAD
-
-=======
-        
->>>>>>> 01dfdb90
         Creates a DummyObject with price 150.75, constructs a Rule checking price < 100.0, expects evaluate() to return False and getErrorMessage() to return {"price": "[price] (150.75) must be < 100.0!"}.
         """
 
         def func(item: DummyObject) -> bool:
             """
             Determines whether the item's price is less than 100.0.
-<<<<<<< HEAD
 
             Parameters:
                 item (DummyObject): Object with a numeric `price` attribute to evaluate.
 
-=======
-            
-            Parameters:
-                item (DummyObject): Object with a numeric `price` attribute to evaluate.
-            
->>>>>>> 01dfdb90
             Returns:
                 bool: `True` if the item's price is less than 100.0, `False` otherwise.
             """
@@ -59,17 +47,10 @@
         def func(item: DummyObject) -> bool:
             """
             Return whether the item's `is_active` attribute is True.
-<<<<<<< HEAD
 
             Parameters:
                 item (DummyObject): Object with an `is_active` attribute.
 
-=======
-            
-            Parameters:
-                item (DummyObject): Object with an `is_active` attribute.
-            
->>>>>>> 01dfdb90
             Returns:
                 True if `item.is_active` is True, False otherwise.
             """
@@ -89,17 +70,10 @@
         def func(item: DummyObject) -> bool:
             """
             Check whether the item's start_date is earlier than its end_date.
-<<<<<<< HEAD
 
             Parameters:
                 item (DummyObject): Object with comparable `start_date` and `end_date` attributes (e.g., date or datetime).
 
-=======
-            
-            Parameters:
-                item (DummyObject): Object with comparable `start_date` and `end_date` attributes (e.g., date or datetime).
-            
->>>>>>> 01dfdb90
             Returns:
                 bool: `true` if `item.start_date` is less than `item.end_date`, `false` otherwise.
             """
@@ -125,17 +99,10 @@
         def func(item: DummyObject) -> bool:
             """
             Determines whether the item's age is at least 18.
-<<<<<<< HEAD
 
             Parameters:
                 item (DummyObject): An object with an `age` attribute.
 
-=======
-            
-            Parameters:
-                item (DummyObject): An object with an `age` attribute.
-            
->>>>>>> 01dfdb90
             Returns:
                 bool: `True` if `item.age` is greater than or equal to 18, `False` otherwise.
             """
@@ -155,17 +122,10 @@
         def func(item: DummyObject) -> bool:
             """
             Determine whether the item's age is greater than or equal to 18.
-<<<<<<< HEAD
 
             Parameters:
                 item (DummyObject): Object with an `age` attribute to evaluate.
 
-=======
-            
-            Parameters:
-                item (DummyObject): Object with an `age` attribute to evaluate.
-            
->>>>>>> 01dfdb90
             Returns:
                 True if `item.age` is greater than or equal to 18, False otherwise.
             """
@@ -185,17 +145,10 @@
         def func(item: DummyObject) -> bool:
             """
             Determines whether the item's username has at least 5 characters.
-<<<<<<< HEAD
 
             Parameters:
                 item (DummyObject): Object with a `username` attribute (string) to be checked.
 
-=======
-            
-            Parameters:
-                item (DummyObject): Object with a `username` attribute (string) to be checked.
-            
->>>>>>> 01dfdb90
             Returns:
                 True if the username length is greater than or equal to 5, False otherwise.
             """
@@ -212,28 +165,16 @@
     def test_rule_with_lists(self):
         """
         Verifies that a Rule based on list length marks an empty list as invalid and produces the expected error message.
-<<<<<<< HEAD
-
-=======
-        
->>>>>>> 01dfdb90
         The test constructs a Rule that requires len(item.items) > 0, evaluates it against an object with an empty list, asserts the evaluation is False, and checks the returned error message matches the expected mapping for the `items` field.
         """
 
         def func(item: DummyObject) -> bool:
             """
             Checks whether the item's `items` list contains at least one element.
-<<<<<<< HEAD
 
             Parameters:
                 item (DummyObject): Object expected to have an `items` sequence attribute.
 
-=======
-            
-            Parameters:
-                item (DummyObject): Object expected to have an `items` sequence attribute.
-            
->>>>>>> 01dfdb90
             Returns:
                 bool: `True` if `item.items` has length greater than 0, `False` otherwise.
             """
@@ -250,28 +191,16 @@
     def test_rule_with_custom_error_message(self):
         """
         Verifies that a Rule constructed with a custom error message template formats that template for each referenced variable when the rule fails.
-<<<<<<< HEAD
-
-=======
-        
->>>>>>> 01dfdb90
         The test provides a template containing placeholders for `quantity` and `stock`, ensures the template is considered valid, evaluates the rule against an object where `quantity > stock`, and asserts that the resulting error mapping contains the formatted message for both `quantity` and `stock`.
         """
 
         def func(item: DummyObject) -> bool:
             """
             Checks whether the item's quantity is less than or equal to its stock.
-<<<<<<< HEAD
 
             Parameters:
                 item (DummyObject): Object with numeric `quantity` and `stock` attributes to compare.
 
-=======
-            
-            Parameters:
-                item (DummyObject): Object with numeric `quantity` and `stock` attributes to compare.
-            
->>>>>>> 01dfdb90
             Returns:
                 bool: `True` if `item.quantity` is less than or equal to `item.stock`, `False` otherwise.
             """
@@ -300,17 +229,10 @@
         def func(item: DummyObject) -> bool:
             """
             Determines whether the given item's height is at least 150.
-<<<<<<< HEAD
 
             Parameters:
                 item (DummyObject): Object with a numeric `height` attribute to evaluate.
 
-=======
-            
-            Parameters:
-                item (DummyObject): Object with a numeric `height` attribute to evaluate.
-            
->>>>>>> 01dfdb90
             Returns:
                 `true` if the item's height is greater than or equal to 150, `false` otherwise.
             """
@@ -329,17 +251,10 @@
         def func(item: DummyObject) -> bool:
             """
             Check that the given item's age is at least 18 and that the item has permission.
-<<<<<<< HEAD
 
             Parameters:
                 item (DummyObject): Object with integer `age` and boolean `has_permission` attributes.
 
-=======
-            
-            Parameters:
-                item (DummyObject): Object with integer `age` and boolean `has_permission` attributes.
-            
->>>>>>> 01dfdb90
             Returns:
                 bool: `true` if `item.age` is greater than or equal to 18 and `item.has_permission` is truthy, `false` otherwise.
             """
@@ -366,17 +281,10 @@
         def func(_: DummyObject) -> bool:
             """
             Always evaluates to True.
-<<<<<<< HEAD
 
             Parameters:
                 _ (DummyObject): Input value that is ignored by the function.
 
-=======
-            
-            Parameters:
-                _ (DummyObject): Input value that is ignored by the function.
-            
->>>>>>> 01dfdb90
             Returns:
                 True: The function always returns True.
             """
@@ -406,17 +314,10 @@
         def func(item: DummyObject) -> bool:
             """
             Checks whether the item's `value` attribute equals 42.
-<<<<<<< HEAD
 
             Parameters:
                 item (DummyObject): Object expected to have a `value` attribute to compare.
 
-=======
-            
-            Parameters:
-                item (DummyObject): Object expected to have a `value` attribute to compare.
-            
->>>>>>> 01dfdb90
             Returns:
                 True if the item's `value` equals 42, False otherwise.
             """
@@ -436,28 +337,16 @@
     def test_rule_with_type_hint(self):
         """
         Verifies a Rule correctly evaluates a predicate that uses a type hint cast.
-<<<<<<< HEAD
-
-=======
-        
->>>>>>> 01dfdb90
         Creates a Rule whose predicate casts item.price to float and compares it to 100.0, asserts the evaluation is False for price 150.75, and asserts no error message is produced.
         """
 
         def func(item: DummyObject) -> bool:
             """
             Determines whether the item's price is less than 100.0.
-<<<<<<< HEAD
 
             Parameters:
                 item (DummyObject): Object with a numeric `price` attribute to evaluate.
 
-=======
-            
-            Parameters:
-                item (DummyObject): Object with a numeric `price` attribute to evaluate.
-            
->>>>>>> 01dfdb90
             Returns:
                 True if the item's price is less than 100.0, False otherwise.
             """
@@ -476,17 +365,10 @@
         def func(item: DummyObject) -> bool:
             """
             Determine whether the provided object's `optional_value` is greater than 2.
-<<<<<<< HEAD
 
             Parameters:
                 item (DummyObject): Object that exposes an `optional_value` attribute to compare.
 
-=======
-            
-            Parameters:
-                item (DummyObject): Object that exposes an `optional_value` attribute to compare.
-            
->>>>>>> 01dfdb90
             Returns:
                 True if the object's `optional_value` is greater than 2, False otherwise.
             """

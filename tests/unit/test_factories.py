--- conflicted
+++ resolved
@@ -198,11 +198,6 @@
     def test_fk_with_factory_existing_instance(self):
         """
         Verifies that when a related model has a factory but the random choice selects an existing instance, getFieldValue returns a LazyFunction that yields one of the existing instances when evaluated.
-<<<<<<< HEAD
-
-=======
-        
->>>>>>> 01dfdb90
         The test sets up a General Manager Class (GMC) with a Factory that would create dummy1, patches the RNG to choose the "existing" branch, and patches the model manager to return [dummy1, dummy2]. It asserts the declaration is a LazyFunction and that evaluating it returns either dummy1 or dummy2.
         """
         dummy1 = DummyForeignKey(name="a")
@@ -299,11 +294,6 @@
     def test_m2m_with_factory_and_existing(self):
         """
         Verifies that getManyToManyFieldValue returns a list containing only existing related instances when a related-model factory is available.
-<<<<<<< HEAD
-
-=======
-        
->>>>>>> 01dfdb90
         Sets up a factory that produces one instance and an existing queryset of two instances, then asserts the result is a list and every returned item is one of the existing instances.
         """
         dummy1 = DummyManyToMany(name="foo", id=1)
